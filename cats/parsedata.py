from datetime import datetime
from .timeseries_conversion import cat_converter

outputfile = "./timedata.csv"


def parsetime(datestr: str) -> datetime:
    """parse the date string
    param datestr: a date string from the api
    returns: a datetime value
    """
    return datetime.strptime(datestr, "%Y-%m-%dT%H:%MZ")


def timefromnow(time: datetime) -> tuple[int, float]:
    """calculate the time delta between now and a timestamp
    param time: a datetime timestamp
    returns: tuple containing time delta in seconds and a unix timestamp
    """
    currenttime = datetime.now()
    timediff = abs(currenttime - time)
    deltaseconds = timediff.seconds
    unixtime = time.timestamp()
    return (deltaseconds, unixtime)


def makedata(data: list[tuple[str, int]]) -> list[tuple[str, int, float, int]]:
    """create csv rows from api data
    param data: a set of tupics with start time and carbon intensity
    returns: a list of data table rows
    """
    output = []
    for d in data:
        timestr = d[0]
        time = parsetime(timestr)
        [deltaseconds, unixtime] = timefromnow(time)
        intensity = d[1]
        output.append((timestr, deltaseconds, unixtime, intensity))
    return output


def csvline(parseelement: tuple[str, int, float, int]) -> str:
    """write tuple of data row to string
    param parseelement: a parsed data row
    returns: a string of a data row
    """
    line = [str(x) for x in parseelement]
    return ",".join(line)


def writecsv(data: list[tuple[str, int]], duration=None) -> None:
    """write api data to csv
    param data: tuple of api output
    returns: None
    """
    parseddata = makedata(data)
    with open(outputfile, "w") as f:
        f.write("time,deltaseconds,unix,intensity\n")
        for d in parseddata:
            f.write(csvline(d))
            f.write("\n")
    # send data to timeseries processing code and print result
<<<<<<< HEAD
    print(timeseries_conversion.cat_converter(outputfile, "simple", duration))
=======
    return cat_converter(outputfile, duration)
>>>>>>> 197d2f70
<|MERGE_RESOLUTION|>--- conflicted
+++ resolved
@@ -48,7 +48,7 @@
     return ",".join(line)
 
 
-def writecsv(data: list[tuple[str, int]], duration=None) -> None:
+def writecsv(data: list[tuple[str, int]], duration=None) -> dict(str, int):
     """write api data to csv
     param data: tuple of api output
     returns: None
@@ -60,8 +60,4 @@
             f.write(csvline(d))
             f.write("\n")
     # send data to timeseries processing code and print result
-<<<<<<< HEAD
-    print(timeseries_conversion.cat_converter(outputfile, "simple", duration))
-=======
-    return cat_converter(outputfile, duration)
->>>>>>> 197d2f70
+    return cat_converter(outputfile, "simple", duration)
